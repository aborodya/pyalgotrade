--- conflicted
+++ resolved
@@ -23,11 +23,8 @@
 import os
 
 from pyalgotrade.barfeed import csvfeed
-<<<<<<< HEAD
+from pyalgotrade.barfeed import ninjatraderfeed
 from pyalgotrade.providers.interactivebrokers import ibfeed
-=======
-from pyalgotrade.barfeed import ninjatraderfeed
->>>>>>> ee7216e8
 import common
 
 class YahooTestCase(unittest.TestCase):
@@ -125,6 +122,47 @@
 	def testFilteredRangeFromTo(self):
 		# Only load bars in year 2000.
 		self.__testFilteredRangeImpl(datetime.datetime(2000, 1, 1, 00, 00), datetime.datetime(2000, 12, 31, 23, 55), 2000)
+
+class IntradayBarFeedTestCase(unittest.TestCase):
+	def __loadIntradayBarFeed(self):
+		ret = ninjatraderfeed.Feed(ninjatraderfeed.Frequency.MINUTE)
+		ret.addBarsFromCSV("spy", common.get_data_file_path("nt-spy-minute-2011.csv"))
+		# This is need to get session close attributes set. Strategy class is responsible for calling this.
+		ret.start()
+		# Process all events to get the dataseries fully loaded.
+		while not ret.stopDispatching():
+			ret.dispatch()
+		return ret
+
+	def testSessionClose(self):
+		barFeed = self.__loadIntradayBarFeed()
+		ds = barFeed.getDataSeries()
+
+		# Check that the first bar has session close set to False.
+		self.assertTrue(ds.getValueAbsolute(0).getSessionClose() == False)
+
+		# 670: 2011-01-03 23:57:00
+		# 671: 2011-01-03 23:58:00
+		# 672: 2011-01-04 00:01:00
+		self.assertTrue(ds.getValueAbsolute(670).getSessionClose() == False)
+		self.assertTrue(ds.getValueAbsolute(670).getBarsTillSessionClose() == 1)
+		self.assertTrue(ds.getValueAbsolute(671).getSessionClose() == True)
+		self.assertTrue(ds.getValueAbsolute(671).getBarsTillSessionClose() == 0)
+		self.assertTrue(ds.getValueAbsolute(672).getSessionClose() == False)
+		self.assertTrue(ds.getValueAbsolute(672).getBarsTillSessionClose() != 0)
+		self.assertTrue(ds.getValueAbsolute(672).getBarsTillSessionClose() != 1)
+
+		# Check that the last bar has session close set to True.
+		self.assertTrue(ds.getValue().getBarsTillSessionClose() == 0)
+		self.assertTrue(ds.getValue().getSessionClose() == True)
+
+		# Check all bars.
+		for i in xrange(ds.getLength()):
+			currentBar = ds.getValueAbsolute(i)
+			if currentBar.getSessionClose() == True:
+				previousBar = ds.getValueAbsolute(i-1)
+				self.assertTrue(previousBar.getSessionClose() == False)
+				self.assertTrue(previousBar.getBarsTillSessionClose() == 1)
 
 class IBTestCase(unittest.TestCase):
 	TestInstrument = "orcl"
@@ -197,47 +235,6 @@
 		self.__testFilteredRangeImpl(datetime.datetime(2000, 1, 1, 00, 00), datetime.datetime(2020, 12, 31, 23, 55))
                 pass
 
-class IntradayBarFeedTestCase(unittest.TestCase):
-	def __loadIntradayBarFeed(self):
-		ret = ninjatraderfeed.Feed(ninjatraderfeed.Frequency.MINUTE)
-		ret.addBarsFromCSV("spy", common.get_data_file_path("nt-spy-minute-2011.csv"))
-		# This is need to get session close attributes set. Strategy class is responsible for calling this.
-		ret.start()
-		# Process all events to get the dataseries fully loaded.
-		while not ret.stopDispatching():
-			ret.dispatch()
-		return ret
-
-	def testSessionClose(self):
-		barFeed = self.__loadIntradayBarFeed()
-		ds = barFeed.getDataSeries()
-
-		# Check that the first bar has session close set to False.
-		self.assertTrue(ds.getValueAbsolute(0).getSessionClose() == False)
-
-		# 670: 2011-01-03 23:57:00
-		# 671: 2011-01-03 23:58:00
-		# 672: 2011-01-04 00:01:00
-		self.assertTrue(ds.getValueAbsolute(670).getSessionClose() == False)
-		self.assertTrue(ds.getValueAbsolute(670).getBarsTillSessionClose() == 1)
-		self.assertTrue(ds.getValueAbsolute(671).getSessionClose() == True)
-		self.assertTrue(ds.getValueAbsolute(671).getBarsTillSessionClose() == 0)
-		self.assertTrue(ds.getValueAbsolute(672).getSessionClose() == False)
-		self.assertTrue(ds.getValueAbsolute(672).getBarsTillSessionClose() != 0)
-		self.assertTrue(ds.getValueAbsolute(672).getBarsTillSessionClose() != 1)
-
-		# Check that the last bar has session close set to True.
-		self.assertTrue(ds.getValue().getBarsTillSessionClose() == 0)
-		self.assertTrue(ds.getValue().getSessionClose() == True)
-
-		# Check all bars.
-		for i in xrange(ds.getLength()):
-			currentBar = ds.getValueAbsolute(i)
-			if currentBar.getSessionClose() == True:
-				previousBar = ds.getValueAbsolute(i-1)
-				self.assertTrue(previousBar.getSessionClose() == False)
-				self.assertTrue(previousBar.getBarsTillSessionClose() == 1)
-
 def getTestCases():
 	ret = []
 	ret.append(YahooTestCase("testParseDate_1"))
@@ -247,15 +244,12 @@
 	ret.append(YahooTestCase("testFilteredRangeFrom"))
 	ret.append(YahooTestCase("testFilteredRangeTo"))
 	ret.append(YahooTestCase("testFilteredRangeFromTo"))
-<<<<<<< HEAD
+	ret.append(IntradayBarFeedTestCase("testSessionClose"))
 	ret.append(IBTestCase("testParseDate_1"))
 	ret.append(IBTestCase("testDateCompare"))
 	ret.append(IBTestCase("testCSVFeedLoadOrder"))
 	ret.append(IBTestCase("testFilteredRangeFrom"))
 	ret.append(IBTestCase("testFilteredRangeTo"))
 	ret.append(IBTestCase("testFilteredRangeFromTo"))
-=======
-	ret.append(IntradayBarFeedTestCase("testSessionClose"))
->>>>>>> ee7216e8
 	return ret
 
